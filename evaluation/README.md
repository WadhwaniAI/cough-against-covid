<<<<<<< HEAD
# Evaluation

## Evaluating a model (not trained by the user) on a given checkpoint
=======
## Evaluation

The following sections will have steps to evaluate a given model on a given dataset. As an example, we have used config `iclrw/cough/v9.7/adamW_1e-4.yml` but the steps hold for any other config. Please see details of configs used as part of our [ICLRW](../configs/experiments/iclrw/README.md) submission.

### Evaluating given checkpoints on existing datasets

Given the model checkpoint and corresponding config file, you can evaluate on a given dataset.
* Checkpoint: `assets/models/iclrw/cough/v9.7/adamW_1e-4/checkpoints/113_ckpt.pth.tar`
* Corresponding config: `configs/experiments/iclrw/cough/v9.7/adamW_1e-4.yml`
* Dataset: `wiai-facility | v9.7 | test`

1. Copy model checkpoint in appropriate output folder (run inside docker):
```bash
# copies from assets/models/ckpt_path/ to /output/experiments/ckpt_path/
ckpt_path=experiments/iclrw/cough/v9.7/adamW_1e-4/checkpoints/113_ckpt.pth.tar
python training/copy_model_ckpts.py -p $ckpt_path --dst_prefix experiments
```

2. Run forward pass and store metrics
```bash
cfg=iclrw/cough/v9.7/adamW_1e-4.yml
python evaluation/inference.py -v $cfg -e 113 -dn wiai-facility -dv v9.7 -m test --at softmax -t 0.1317
```
The results are published on the terminal with key metric being AUC-ROC. Here, explanation of args:

* `-v`: experiment version (config file)
* `-u`: corresponds to the user who trained the model,
        no need to pass this when you have config file in
        `configs/` folder.
* `-e`: epoch/checkpoint number of the trained model
* `-dn`: dataset name
* `-dv`: dataset version (name of `.yml` file stored)
* `-m`: mode, train/test/val
* `-at`: point of the outputs where aggregation is applied, e.g. after `softmax`
* `-t`: threshold at which the model is evaluated against at the given mode


### Evaluating your trained models on existing datasets

Given you ran training with following config, you can run evaluation as follows:
* Corresponding config: `configs/experiments/iclrw/cough/v9.7/adamW_1e-4.yml`
* Dataset: `wiai-facility | v9.7 | test`

1. Run forward pass and store metrics
```bash
cfg=iclrw/cough/v9.7/adamW_1e-4.yml
python evaluation/inference.py -v $cfg -e 113 -dn wiai-facility -dv v9.7 -m test --at softmax
```

> **Note**: Here, you do not need to copy checkpoint since checkpoints are saved during training itself. Plus, you do not need to explicitly pass `-threshold` since it picks it up from validation set logs saved during training.

<!-- 
#### Evaluating a cough-based model checkpoint on a given dataset
>>>>>>> bdd3d0dd
**Task**: Evaluate model checkpoint `assets/models/covid-detection/v9_7_cough_adam_1e-4/checkpoints/192_ckpt.pth.tar` on dataset `wiai-facility`/version `v9.7`/ mode `test`. Note that the config corresponding to this checkpoint is `experiments/covid-detection/v9_7_cough_adam_1e-4.yml`.

**Steps**:
1. Copy model checkpoint in appropriate output folder (run inside docker):
```bash
# copies from assets/models/ckpt_path/ to /output/experiments/ckpt_path/
python training/copy_model_ckpts.py -p covid-detection/v9_7_cough_adam_1e-4/checkpoints/192_ckpt.pth.tar --dst_prefix experiments
```

2. Run forward pass and store metrics
```bash
cfg=experiments/covid-detection/v9_7_cough_adam_1e-4.yml
python evaluation/inference.py -v $cfg -e 192 -dn wiai-facility -dv v9.7 -m test --at softmax -t 0.3290
```
The results are published on the terminal with key metric being AUC-ROC. The results are at individual-level i.e. if a person has multiple audio files in the evaluaton dataset, predictions across those shall be aggregated by an aggregator function like `max`.

Here,
* `-v`: experiment version (config file)
* `-u`: corresponds to the user who trained the model,
        no need to pass this when you have config file in
        `configs/` folder.
* `-e`: epoch/checkpoint number of the trained model
* `-dn`: dataset name
* `-dv`: dataset version (name of `.yml` file stored)
* `-m`: mode, train/test/val
* `-at`: point of the outputs where aggregation is applied, e.g. after `softmax`
* `-t`: threshold at which the model is evaluated against at the given mode

### ICLR'21 Workshop Paper : Epoch and Checkpoint details
We have provided the [model](../configs/experiments/iclrw) checkpoints and threshold values for the ICLR'21 Workshop paper. To directly evaluate the models used in the paper without training, follow the steps mentioned above for any of the configs as shared at [link](../configs/experiments/iclrw).

<div align='center'>

|      | Cough Model<br>(Epoch / Threshold) | Context Model<br>(Epoch / Threshold) |
|------|:----------------------------------:|:------------------------------------:|
| v9.4 |             37 / 0.145             |              15 / 0.211              |
| v9.7 |             154 / 0.053            |              31 / 0.207              |
| v9.8 |             76 / 0.111             |              38 / 0.231              |

</div>

---

## Evaluating a trained model on a given dataset
**Task**: Evaluate a trained model with config file `experiments/covid-detection/v9_7_cough_adam_1e-4.yml` at epoch `192` on dataset `wiai-facility`/version `v9.7`/ mode `test`.

**Steps**:
1. Run forward pass and store metrics. Note that passing `-t` is not needed here since it will pick up the optimal threshold from validation set logs stored while training.
```bash
cfg=experiments/covid-detection/v9_7_cough_adam_1e-4.yml
python evaluation/inference.py -v $cfg -e 192 -dn wiai-facility -dv v9.7 -m test --at softmax
```
---

<<<<<<< HEAD
## Evaluating an ensemble of cough-based and context-based model on a given dataset
=======
#### Evaluating a context-based model checkpoint on a given dataset

**Steps**:
1. Copy model checkpoint in appropriate output folder (run inside docker):
```bash
# copies from assets/models/ckpt_path/ to /output/experiments/ckpt_path/
python training/copy_model_ckpts.py -p iclrw/context/v9.7/context-neural/checkpoints/31_ckpt.pth.tar --dst_prefix experiments
```

2. Run forward pass and store metrics
```bash
cfg=experiments/iclrw/context/v9.7/context-neural.yml
python evaluation/inference.py -v $cfg -e 31 -dn wiai-facility -dv v9.7 -m test --at softmax -t 0.2069
```

#### Evaluating a context-based trained model on a given dataset

**Steps**:
1. Run forward pass and store metrics. Note that passing `-t` is not needed here since it will pick up the optimal threshold from validation set logs stored while training.
```bash
cfg=experiments/iclrw/context/v9.7/context-neural.yml
python evaluation/inference.py -v $cfg -e 31 -dn wiai-facility -dv v9.7 -m test --at softmax
``` -->

#### Evaluating an ensemble of cough-based and context-based model on a given dataset
>>>>>>> bdd3d0dd

1. Before running evaluation of ensemble of predictions, you need to run inference for the individual models. Follow aforementioned steps.

2. Create a meta config for ensembling models ([e.g.](../configs/experiments/iclrw/ensemble/cough_context_v9.7.yml)).
In this example, we are ensembling a cough-based model and context-based models with ensemling weights of 0.5 each.
```yaml
models:
  cough:
    version: experiments/iclrw/cough/v9.7/adamW_1e-4.yml
    epoch: 113
    user: null
    weight: 0.5
    agg_method: max

  context:
    version: experiments/iclrw/context/v9.7/context-neural.yml
    epoch: 31
    user: null
    weight: 0.5
    agg_method: max

data:
  mode: test
```

3. Run the ensembling to see result metrics
```bash
<<<<<<< HEAD
python evaluation/ensemble.py -c experiments/ensemble/cough_context_v9.7.yml
=======
python evaluation/ensemble.py -c experiments/iclrw/ensemble/cough_context_v9.7.yml
>>>>>>> bdd3d0dd
```<|MERGE_RESOLUTION|>--- conflicted
+++ resolved
@@ -1,8 +1,3 @@
-<<<<<<< HEAD
-# Evaluation
-
-## Evaluating a model (not trained by the user) on a given checkpoint
-=======
 ## Evaluation
 
 The following sections will have steps to evaluate a given model on a given dataset. As an example, we have used config `iclrw/cough/v9.7/adamW_1e-4.yml` but the steps hold for any other config. Please see details of configs used as part of our [ICLRW](../configs/experiments/iclrw/README.md) submission.
@@ -56,7 +51,7 @@
 
 <!-- 
 #### Evaluating a cough-based model checkpoint on a given dataset
->>>>>>> bdd3d0dd
+
 **Task**: Evaluate model checkpoint `assets/models/covid-detection/v9_7_cough_adam_1e-4/checkpoints/192_ckpt.pth.tar` on dataset `wiai-facility`/version `v9.7`/ mode `test`. Note that the config corresponding to this checkpoint is `experiments/covid-detection/v9_7_cough_adam_1e-4.yml`.
 
 **Steps**:
@@ -111,9 +106,6 @@
 ```
 ---
 
-<<<<<<< HEAD
-## Evaluating an ensemble of cough-based and context-based model on a given dataset
-=======
 #### Evaluating a context-based model checkpoint on a given dataset
 
 **Steps**:
@@ -139,7 +131,6 @@
 ``` -->
 
 #### Evaluating an ensemble of cough-based and context-based model on a given dataset
->>>>>>> bdd3d0dd
 
 1. Before running evaluation of ensemble of predictions, you need to run inference for the individual models. Follow aforementioned steps.
 
@@ -167,9 +158,5 @@
 
 3. Run the ensembling to see result metrics
 ```bash
-<<<<<<< HEAD
-python evaluation/ensemble.py -c experiments/ensemble/cough_context_v9.7.yml
-=======
 python evaluation/ensemble.py -c experiments/iclrw/ensemble/cough_context_v9.7.yml
->>>>>>> bdd3d0dd
 ```