# Cough Against COVID-19
<<<<<<< HEAD
Code relase for the [Cough Against COVID-19](https://www.wadhwaniai.org/work/cough-against-covid/) Project by the [Wadhwani Institute for Artificial Intelligence](https://www.wadhwaniai.org/) supported by the Gates' Foundation.

#### [Project page](https://www.wadhwaniai.org/work/cough-against-covid/) | [Code](https://github.com/WadhwaniAI/cough-against-covid/tree/pb/cough-detection) | [Paper (ArXiv)](https://arxiv.org/abs/2009.08790) | [Data](Coming-soon)
<!-- 
<object data="http://yoursite.com/the.pdf" type="application/pdf" width="700px" height="700px">
    <embed src="http://yoursite.com/the.pdf">
        <p>This browser does not support PDFs. Please download the PDF to view it: <a href="http://yoursite.com/the.pdf">Download PDF</a>.</p>
    </embed>
</object>
 -->
 ![Cough Against COVID-19](./assets/media/teaser-v6.png)

=======
Code for the Cough Against COVID-19 (CAC) Project by Wadhwani AI supported by the Gates' Foundation.
>>>>>>> 5dd01605

In order to use this code, you need to follow the steps below. Please check the pre-requisites to decide whether your system is compatible.

### Pre-requisites

* CPU-only machine OR GPU-enabled machine
* Docker installed on your machine
* More to be added

> Note: Switch to branch `pb/datasets` to follow the steps on Setup and Dataset ingestion.

## Setup

<<<<<<< HEAD
We use docker to manage code dependencies. Please follow the steps [here](./setup) to set up all dependencies. This code works on both CPU-only machine/ GPU machine. However, it is recommended to use a GPU machine since CPU machine is very slow in runtime.

## Using our trained models

We release models trained to predict COVID-19 status from cough/contextual (symptoms etc.) metadata.

### Data version files
For the datasets used in this work, we create our own split files and those are released publicly. Please run the following (from inside docker container) to download them to `assets/data/` folder.

```bash
python setup/download_data_splits.py
```

### Pre-trained Models

Broadly, we release trained checkpoints for three kinds of models:

* Cough-based `ResNet-18` models for cough-detection
* Cough-based `ResNet-18` models for COVID-detection
* Context-based `TabNet` models for COVID-detection

Please run the following (from inside docker container) to download them to `assets/models/` folder.

```bash
python setup/download_model_ckpts.py
```

### Demo notebooks

To try out our model(s) on sample data, please follow the instructions.

* **Cough-based model**: Follow the notebook [here](demo/covid_detection_from_cough.ipynb) to predict COVID from cough using a pretrained model released with the repository. If you want to try on your own cough samples, you can record and store them in `assets/data/` and run the notebook by changing appropriate paths.

* **Context-based model**: Follow the notebook [here](demo/covid_detection_from_contextual_data.ipynb) to predict COVID from contextual features like age, symptoms, travel history etc. If you want to try on your own contextual-features, you can modify the relevant cells and run the notebook.


## Training/evaluating/fine-tuning your own models

In order to use our and other public datasets as part of this work, you will need to first download, process the datasets and then create your own configs to train models.

### Datasets

We use a combination of publicly-available datasets and our own collected datasets. Please follow the steps [here](./datasets) to download, process all datasets.

> Note: Our own dataset `wiai-facility` collected from across 27 facilities in India has not been released yet due to legal constraints that prevent us from sharing the data. We are trying to resolve those before we can release the dataset in any form.

### Training

#### Training on existing datasets
To run training on datasets downloaded in previous step, please follow the steps [here](https://github.com/WadhwaniAI/cough-against-covid/tree/pb/cough-detection/training).

#### Training any custom model on any given dataset

In order to train on your own dataset(s), first, you need to set up the dataset following steps similar to those for existing dataset given [here](./datasets). This includes downloading/setting it in the right folder structure, processing and splitting (train-validation-test).
Next, you need to create a new `.yml` config file (like [this](./configs/experiments/iclrw/cough/v9.7/adamW_1e-4.yml)) and configure the dataset section:

```yml
dataset:
  name: classification_dataset
  config:
    - name: <name-of-your-dataset>
      version: <version-of-your-dataset>
```
You can also play around with various other hyperparameters in the config like optimizer, scheduler, batch sampler method, random crop duration, network architecture etc.

More coming soon!

### Evaluation

You can evaluate your own trained models or use released model checkpoints on a given dataset. Instructions for both of these are given [here](./evaluation/README.md).

#### Evaluating any custom model on any given dataset

Coming soon!


### Citing us

If you use this code, kindly consider citing us:
```
@misc{bagad2020cough,
      title={Cough Against COVID: Evidence of COVID-19 Signature in Cough Sounds}, 
      author={Piyush Bagad and Aman Dalmia and Jigar Doshi and Arsha Nagrani and Parag Bhamare and Amrita Mahale and Saurabh Rane and Neeraj Agarwal and Rahul Panicker},
      year={2020},
      eprint={2009.08790},
      archivePrefix={arXiv},
      primaryClass={cs.SD}
}
```

**Code Contributors** (in alphabetical order):

* [Aman Dalmia](https://www.amandalmia.com/)
* [Makkunda Sharma](https://www.linkedin.com/in/makkunda-sharma-23960814a/?originalSubdomain=in)
* [Nikhil Shenoy](https://www.linkedin.com/in/nikhil-shenoy-01a7a6141/?originalSubdomain=in)
* [Piyush Bagad](https://bpiyush.github.io/)

We thank [Jigar Doshi](https://www.linkedin.com/in/jigarkdoshi/) the Research Lead of the project for guidance.

**Reporting issues/bugs/suggestions**: If you need to bring our attention to bugs or suggest modifications, kindly create an issue and we will try our best to address it. Please feel free to contact us if you have queries. 
=======
Please follow the detailed instructions [here](https://github.com/WadhwaniAI/cough-against-covid/tree/pb/datasets/setup) to setup the infrastructure and dependencies for this code to work.

> Note: Kindly make a note of all the steps where you get stuck/ something does not work. Also, please note the time you need for each of the braod steps e.g. `Setup` is one step.

## Dataset Ingestion

Instructions to be added.

## Evaluating released pre-trained models

## Training on your own dataset

## Replicating results
>>>>>>> 5dd01605
<|MERGE_RESOLUTION|>--- conflicted
+++ resolved
@@ -1,5 +1,5 @@
 # Cough Against COVID-19
-<<<<<<< HEAD
+
 Code relase for the [Cough Against COVID-19](https://www.wadhwaniai.org/work/cough-against-covid/) Project by the [Wadhwani Institute for Artificial Intelligence](https://www.wadhwaniai.org/) supported by the Gates' Foundation.
 
 #### [Project page](https://www.wadhwaniai.org/work/cough-against-covid/) | [Code](https://github.com/WadhwaniAI/cough-against-covid/tree/pb/cough-detection) | [Paper (ArXiv)](https://arxiv.org/abs/2009.08790) | [Data](Coming-soon)
@@ -12,9 +12,6 @@
  -->
  ![Cough Against COVID-19](./assets/media/teaser-v6.png)
 
-=======
-Code for the Cough Against COVID-19 (CAC) Project by Wadhwani AI supported by the Gates' Foundation.
->>>>>>> 5dd01605
 
 In order to use this code, you need to follow the steps below. Please check the pre-requisites to decide whether your system is compatible.
 
@@ -28,7 +25,6 @@
 
 ## Setup
 
-<<<<<<< HEAD
 We use docker to manage code dependencies. Please follow the steps [here](./setup) to set up all dependencies. This code works on both CPU-only machine/ GPU machine. However, it is recommended to use a GPU machine since CPU machine is very slow in runtime.
 
 ## Using our trained models
@@ -128,19 +124,4 @@
 
 We thank [Jigar Doshi](https://www.linkedin.com/in/jigarkdoshi/) the Research Lead of the project for guidance.
 
-**Reporting issues/bugs/suggestions**: If you need to bring our attention to bugs or suggest modifications, kindly create an issue and we will try our best to address it. Please feel free to contact us if you have queries. 
-=======
-Please follow the detailed instructions [here](https://github.com/WadhwaniAI/cough-against-covid/tree/pb/datasets/setup) to setup the infrastructure and dependencies for this code to work.
-
-> Note: Kindly make a note of all the steps where you get stuck/ something does not work. Also, please note the time you need for each of the braod steps e.g. `Setup` is one step.
-
-## Dataset Ingestion
-
-Instructions to be added.
-
-## Evaluating released pre-trained models
-
-## Training on your own dataset
-
-## Replicating results
->>>>>>> 5dd01605
+**Reporting issues/bugs/suggestions**: If you need to bring our attention to bugs or suggest modifications, kindly create an issue and we will try our best to address it. Please feel free to contact us if you have queries. 