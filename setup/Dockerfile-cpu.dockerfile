--- conflicted
+++ resolved
@@ -43,10 +43,6 @@
 RUN pip install termcolor natsort seaborn natsort praatio matplotlib==3.2.1
 RUN pip install noisereduce==1.1.0
 RUN pip install git+https://github.com/detly/gammatone.git
-<<<<<<< HEAD
-RUN pip install py7zr multivolumefile natsort
-RUN pip install timm==0.4.5 dataclasses==0.8
-=======
 RUN pip install py7zr multivolumefile natsort praatio plotly
 RUN pip install librosa==0.7.2
->>>>>>> 8aa845a3
+RUN pip install timm==0.4.5 dataclasses==0.8
